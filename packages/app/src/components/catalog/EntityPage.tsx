--- conflicted
+++ resolved
@@ -364,10 +364,8 @@
     <EntityLayout.Route path="/argocd" title="Argo CD">
       <EntityArgoCDContent />
     </EntityLayout.Route>
-<<<<<<< HEAD
     <EntityLayout.Route path="/wiz" title="WIZ">
       <EntityWizIssues />
-=======
     <EntityLayout.Route path="/jira" title="Jira">
       <Grid container spacing={3} alignItems="stretch">
         <Grid item md={12}>
@@ -380,7 +378,6 @@
           <EntityJiraActivityStreamCard />
         </Grid>
       </Grid>
->>>>>>> 24576b38
     </EntityLayout.Route>
   </EntityLayout>
 );
