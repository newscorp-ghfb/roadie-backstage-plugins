{
  "name": "backend",
  "version": "0.0.7",
  "main": "dist/index.cjs.js",
  "types": "src/index.ts",
  "private": true,
  "engines": {
    "node": "14 || 16"
  },
  "scripts": {
    "build": "backstage-cli backend:bundle",
    "build-image": "docker build ../.. -f Dockerfile --tag backstage",
    "start": "backstage-cli backend:dev",
    "lint": "backstage-cli lint",
    "test": "backstage-cli test",
    "clean": "backstage-cli clean",
    "migrate:create": "knex migrate:make -x ts"
  },
  "dependencies": {
<<<<<<< HEAD
    "@backstage/backend-common": "^0.10.0",
=======
    "@backstage/backend-common": "^0.10.1",
>>>>>>> 5e17eacc
    "@backstage/catalog-client": "^0.5.0",
    "@backstage/catalog-model": "^0.9.0",
    "@backstage/config": "^0.1.5",
    "@backstage/integration": "^0.7.0",
    "@backstage/plugin-app-backend": "^0.3.13",
    "@backstage/plugin-auth-backend": "^0.6.0",
    "@backstage/plugin-catalog-backend": "^0.19.0",
    "@backstage/plugin-proxy-backend": "^0.2.8",
    "@backstage/plugin-scaffolder-backend": "^0.15.1",
    "@backstage/plugin-techdocs-backend": "^0.12.0",
    "@gitbeaker/node": "^29.2.0",
    "@octokit/rest": "^18.5.3",
    "@roadiehq/backstage-plugin-aws-auth": "^0.3.2",
    "@roadiehq/backstage-plugin-argo-cd-backend": "1.1.1",
    "@roadiehq/scaffolder-backend-module-http-request": "^1.0.0",
    "app": "^0.0.6",
    "dockerode": "^3.2.1",
    "express": "^4.17.1",
    "express-promise-router": "^4.1.0",
    "knex": "^0.21.6",
    "sqlite3": "^5.0.0",
    "winston": "^3.2.1"
  },
  "devDependencies": {
    "@backstage/cli": "^0.10.0",
    "@types/dockerode": "^3.2.1",
    "@types/express": "^4.17.6",
    "@types/express-serve-static-core": "^4.17.5"
  },
  "files": [
    "dist"
  ]
}<|MERGE_RESOLUTION|>--- conflicted
+++ resolved
@@ -17,11 +17,7 @@
     "migrate:create": "knex migrate:make -x ts"
   },
   "dependencies": {
-<<<<<<< HEAD
-    "@backstage/backend-common": "^0.10.0",
-=======
     "@backstage/backend-common": "^0.10.1",
->>>>>>> 5e17eacc
     "@backstage/catalog-client": "^0.5.0",
     "@backstage/catalog-model": "^0.9.0",
     "@backstage/config": "^0.1.5",
