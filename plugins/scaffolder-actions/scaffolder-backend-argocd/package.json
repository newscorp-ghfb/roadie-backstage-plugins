{
  "name": "@roadiehq/scaffolder-backend-argocd",
  "version": "1.1.29",
  "main": "src/index.ts",
  "types": "src/index.ts",
  "license": "Apache-2.0",
  "publishConfig": {
    "access": "public",
    "main": "dist/index.cjs.js",
    "types": "dist/index.d.ts"
  },
  "backstage": {
    "role": "backend-plugin-module",
    "pluginId": "scaffolder-backend-argocd",
    "pluginPackage": "@backstage/plugin-scaffolder-backend"
  },
  "exports": {
    ".": "./src/index.ts",
    "./package.json": "./package.json",
    "./new-backend": "./src/new-backend.ts"
  },
  "typesVersions": {
    "*": {
      "package.json": [
        "package.json"
      ],
      "new-backend": [
        "src/new-backend.ts"
      ]
    }
  },
  "repository": {
    "type": "git",
    "url": "github:RoadieHQ/roadie-backstage-plugins",
    "directory": "plugins/scaffolder-actions/scaffolder-backend-argocd"
  },
  "bugs": {
    "url": "https://github.com/RoadieHQ/roadie-backstage-plugins/issues",
    "email": "support@roadie.io"
  },
  "scripts": {
    "start": "backstage-cli package start",
    "build": "backstage-cli package build",
    "lint": "backstage-cli package lint",
    "test": "backstage-cli package test",
    "prepack": "backstage-cli package prepack",
    "postpack": "backstage-cli package postpack",
    "clean": "backstage-cli clean"
  },
  "dependencies": {
    "@backstage/backend-common": "^0.24.0",
    "@backstage/backend-plugin-api": "^0.8.0",
    "@backstage/config": "^1.2.0",
    "@backstage/plugin-scaffolder-backend": "^1.24.0",
<<<<<<< HEAD
    "@backstage/plugin-scaffolder-node": "^0.4.9",
    "@roadiehq/backstage-plugin-argo-cd-backend": "^3.0.4",
=======
    "@roadiehq/backstage-plugin-argo-cd-backend": "^3.2.2",
>>>>>>> 9551136f
    "@backstage/backend-test-utils": "^0.5.0",
    "winston": "^3.2.1"
  },
  "devDependencies": {
    "@backstage/cli": "^0.27.0"
  },
  "files": [
    "dist"
  ]
}<|MERGE_RESOLUTION|>--- conflicted
+++ resolved
@@ -52,12 +52,8 @@
     "@backstage/backend-plugin-api": "^0.8.0",
     "@backstage/config": "^1.2.0",
     "@backstage/plugin-scaffolder-backend": "^1.24.0",
-<<<<<<< HEAD
     "@backstage/plugin-scaffolder-node": "^0.4.9",
-    "@roadiehq/backstage-plugin-argo-cd-backend": "^3.0.4",
-=======
     "@roadiehq/backstage-plugin-argo-cd-backend": "^3.2.2",
->>>>>>> 9551136f
     "@backstage/backend-test-utils": "^0.5.0",
     "winston": "^3.2.1"
   },
