{
  "name": "@roadiehq/scaffolder-backend-module-http-request",
  "version": "2.0.4",
  "main": "dist/index.cjs.js",
  "types": "dist/index.d.ts",
  "license": "Apache-2.0",
  "private": false,
  "bugs": {
    "url": "https://github.com/RoadieHQ/roadie-backstage-plugins/issues",
    "email": "support@roadie.io"
  },
  "repository": {
    "type": "git",
    "url": "github:RoadieHQ/roadie-backstage-plugins",
    "directory": "plugins/scaffoldeer-actions/scaffolder-backend-module-http-request"
  },
  "publishConfig": {
    "access": "public",
    "main": "dist/index.cjs.js",
    "types": "dist/index.d.ts"
  },
  "scripts": {
    "start": "backstage-cli backend:dev",
    "build": "backstage-cli backend:build",
    "lint": "backstage-cli lint",
    "test": "backstage-cli test",
    "prepack": "backstage-cli prepack",
    "postpack": "backstage-cli postpack",
    "clean": "backstage-cli clean"
  },
  "dependencies": {
<<<<<<< HEAD
    "@backstage/backend-common": "^0.10.0",
=======
    "@backstage/backend-common": "^0.10.1",
>>>>>>> 5e17eacc
    "@backstage/config": "^0.1.8",
    "@backstage/plugin-scaffolder-backend": "^0.15.2",
    "cross-fetch": "^3.1.4",
    "winston": "^3.2.1"
  },
  "devDependencies": {
    "@types/jest": "^26.0.7",
    "@backstage/cli": "^0.10.0"
  },
  "files": [
    "dist"
  ]
}<|MERGE_RESOLUTION|>--- conflicted
+++ resolved
@@ -29,11 +29,7 @@
     "clean": "backstage-cli clean"
   },
   "dependencies": {
-<<<<<<< HEAD
-    "@backstage/backend-common": "^0.10.0",
-=======
     "@backstage/backend-common": "^0.10.1",
->>>>>>> 5e17eacc
     "@backstage/config": "^0.1.8",
     "@backstage/plugin-scaffolder-backend": "^0.15.2",
     "cross-fetch": "^3.1.4",
