--- conflicted
+++ resolved
@@ -21,8 +21,7 @@
   },
   "backstage": {
     "role": "frontend-plugin",
-<<<<<<< HEAD
-    "pluginId": "argocd",
+    "pluginId": "backstage-plugin-argo-cd",
     "pluginPackages": [
       "@roadiehq/backstage-plugin-argo-cd",
       "@roadiehq/backstage-plugin-argo-cd-backend"
@@ -42,12 +41,6 @@
         "package.json"
       ]
     }
-=======
-    "pluginId": "backstage-plugin-argo-cd",
-    "pluginPackages": [
-      "@roadiehq/backstage-plugin-argo-cd"
-    ]
->>>>>>> a7674f24
   },
   "sideEffects": false,
   "scripts": {
