--- conflicted
+++ resolved
@@ -49,11 +49,7 @@
   "devDependencies": {
     "@backstage/cli": "^0.10.0",
     "@backstage/dev-utils": "^0.2.2",
-<<<<<<< HEAD
-    "@backstage/test-utils": "^0.2.0",
-=======
     "@backstage/test-utils": "^0.2.1",
->>>>>>> 5e17eacc
     "@testing-library/jest-dom": "^5.12.0",
     "@testing-library/react": "^11.2.6",
     "msw": "^0.35.0"
