--- conflicted
+++ resolved
@@ -35,18 +35,11 @@
     "@backstage/backend-common": "^0.21.7",
     "@backstage/catalog-client": "^1.6.4",
     "@backstage/config": "^1.2.0",
-<<<<<<< HEAD
     "@langchain/core": "^0.2.18",
     "@langchain/community": "^0.2.20",
     "@langchain/openai": "^0.2.5",
-    "@roadiehq/rag-ai-backend-retrieval-augmenter": "^0.3.1",
-    "@roadiehq/rag-ai-node": "^0.1.2",
-=======
-    "@langchain/core": "^0.1.2",
-    "@langchain/openai": "^0.0.14",
     "@roadiehq/rag-ai-backend-retrieval-augmenter": "^0.3.3",
     "@roadiehq/rag-ai-node": "^0.1.3",
->>>>>>> d9b7bd1a
     "langchain": "^0.0.209",
     "winston": "^3.11.0"
   },
