{
  "name": "@roadiehq/rag-ai-backend-retrieval-augmenter",
  "version": "0.3.3",
  "main": "src/index.ts",
  "types": "src/index.ts",
  "license": "Apache-2.0",
  "publishConfig": {
    "access": "public",
    "main": "dist/index.cjs.js",
    "types": "dist/index.d.ts"
  },
  "backstage": {
    "role": "backend-plugin"
  },
  "bugs": {
    "url": "https://github.com/RoadieHQ/roadie-backstage-plugins/issues",
    "email": "support@roadie.io"
  },
  "repository": {
    "type": "git",
    "url": "github:RoadieHQ/roadie-backstage-plugins",
    "directory": "plugins/backend/rag-ai-backend-embeddings"
  },
  "scripts": {
    "start": "backstage-cli package start",
    "build": "backstage-cli package build",
    "lint": "backstage-cli package lint",
    "test": "backstage-cli package test",
    "clean": "backstage-cli package clean",
    "prepack": "backstage-cli package prepack",
    "postpack": "backstage-cli package postpack"
  },
  "dependencies": {
    "@backstage/backend-common": "^0.21.7",
    "@backstage/backend-plugin-api": "^0.6.17",
    "@backstage/catalog-client": "^1.6.4",
    "@backstage/catalog-model": "^1.4.5",
    "@backstage/config": "^1.2.0",
    "@backstage/plugin-search-common": "^1.2.11",
<<<<<<< HEAD
    "@langchain/core": "^0.2.18",
    "@roadiehq/rag-ai-node": "^0.1.2",
=======
    "@langchain/core": "^0.1.2",
    "@roadiehq/rag-ai-node": "^0.1.3",
>>>>>>> d9b7bd1a
    "langchain": "^0.1.21",
    "node-fetch": "^2.6.7",
    "p-limit": "^3.0.2",
    "winston": "^3.11.0",
    "yn": "^4.0.0"
  },
  "devDependencies": {
    "@backstage/cli": "^0.26.4",
    "@types/supertest": "^2.0.8",
    "msw": "^1.0.0",
    "supertest": "^6.1.3"
  },
  "files": [
    "dist"
  ]
}<|MERGE_RESOLUTION|>--- conflicted
+++ resolved
@@ -37,13 +37,8 @@
     "@backstage/catalog-model": "^1.4.5",
     "@backstage/config": "^1.2.0",
     "@backstage/plugin-search-common": "^1.2.11",
-<<<<<<< HEAD
     "@langchain/core": "^0.2.18",
-    "@roadiehq/rag-ai-node": "^0.1.2",
-=======
-    "@langchain/core": "^0.1.2",
     "@roadiehq/rag-ai-node": "^0.1.3",
->>>>>>> d9b7bd1a
     "langchain": "^0.1.21",
     "node-fetch": "^2.6.7",
     "p-limit": "^3.0.2",
