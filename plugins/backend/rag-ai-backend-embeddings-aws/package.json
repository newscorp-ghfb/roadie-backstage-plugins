{
  "name": "@roadiehq/rag-ai-backend-embeddings-aws",
  "description": "The AWS (Bedrock) backend module for the @roadiehq/rag-ai plugin.",
  "version": "0.2.4",
  "main": "src/index.ts",
  "types": "src/index.ts",
  "license": "Apache-2.0",
  "publishConfig": {
    "access": "public",
    "main": "dist/index.cjs.js",
    "types": "dist/index.d.ts"
  },
  "backstage": {
    "role": "backend-plugin-module"
  },
  "bugs": {
    "url": "https://github.com/RoadieHQ/roadie-backstage-plugins/issues",
    "email": "support@roadie.io"
  },
  "repository": {
    "type": "git",
    "url": "github:RoadieHQ/roadie-backstage-plugins",
    "directory": "plugins/backend/rag-ai-backend-embeddings-aws"
  },
  "scripts": {
    "start": "backstage-cli package start",
    "build": "backstage-cli package build",
    "lint": "backstage-cli package lint",
    "test": "backstage-cli package test",
    "clean": "backstage-cli package clean",
    "prepack": "backstage-cli package prepack",
    "postpack": "backstage-cli package postpack"
  },
  "dependencies": {
    "@aws-sdk/client-bedrock-runtime": "^3.474.0",
    "@aws-sdk/types": "^3.468.0",
    "@backstage/backend-common": "^0.21.7",
    "@backstage/catalog-client": "^1.6.4",
    "@backstage/config": "^1.2.0",
<<<<<<< HEAD
    "@langchain/aws": "^0.0.5",
    "@langchain/community": "^0.2.20",
    "@langchain/core": "^0.2.18",
    "@roadiehq/rag-ai-backend": "^0.3.1",
    "@roadiehq/rag-ai-backend-retrieval-augmenter": "^0.3.1",
    "@roadiehq/rag-ai-node": "^0.1.2",
=======
    "@langchain/community": "^0.0.32",
    "@langchain/core": "^0.1.2",
    "@roadiehq/rag-ai-backend": "^0.3.2",
    "@roadiehq/rag-ai-backend-retrieval-augmenter": "^0.3.3",
    "@roadiehq/rag-ai-node": "^0.1.3",
>>>>>>> d9b7bd1a
    "langchain": "^0.1.21",
    "winston": "^3.11.0"
  },
  "devDependencies": {
    "@backstage/backend-test-utils": "^0.3.7",
    "@backstage/cli": "^0.26.4",
    "esbuild": "^0.19.9",
    "tsx": "^4.6.2"
  },
  "files": [
    "dist",
    "config.d.ts"
  ],
  "configSchema": "config.d.ts"
}<|MERGE_RESOLUTION|>--- conflicted
+++ resolved
@@ -37,20 +37,12 @@
     "@backstage/backend-common": "^0.21.7",
     "@backstage/catalog-client": "^1.6.4",
     "@backstage/config": "^1.2.0",
-<<<<<<< HEAD
     "@langchain/aws": "^0.0.5",
     "@langchain/community": "^0.2.20",
     "@langchain/core": "^0.2.18",
-    "@roadiehq/rag-ai-backend": "^0.3.1",
-    "@roadiehq/rag-ai-backend-retrieval-augmenter": "^0.3.1",
-    "@roadiehq/rag-ai-node": "^0.1.2",
-=======
-    "@langchain/community": "^0.0.32",
-    "@langchain/core": "^0.1.2",
     "@roadiehq/rag-ai-backend": "^0.3.2",
     "@roadiehq/rag-ai-backend-retrieval-augmenter": "^0.3.3",
     "@roadiehq/rag-ai-node": "^0.1.3",
->>>>>>> d9b7bd1a
     "langchain": "^0.1.21",
     "winston": "^3.11.0"
   },
