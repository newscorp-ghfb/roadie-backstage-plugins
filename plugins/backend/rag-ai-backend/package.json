--- conflicted
+++ resolved
@@ -31,20 +31,12 @@
     "postpack": "backstage-cli package postpack"
   },
   "dependencies": {
-<<<<<<< HEAD
     "@backstage/backend-common": "^0.24.0",
-=======
-    "@backstage/backend-common": "^0.21.7",
-    "@backstage/backend-plugin-api": "^0.6.17",
->>>>>>> 15fac421
     "@backstage/config": "^1.2.0",
     "@langchain/core": "^0.2.27",
     "@roadiehq/rag-ai-node": "^0.1.5",
     "@types/express": "*",
-<<<<<<< HEAD
     "@backstage/backend-plugin-api": "^0.8.0",
-=======
->>>>>>> 15fac421
     "express": "^4.17.1",
     "express-promise-router": "^4.1.0",
     "lodash": "^4.17.21",
@@ -53,12 +45,8 @@
     "yn": "^4.0.0"
   },
   "devDependencies": {
-<<<<<<< HEAD
     "@backstage/cli": "^0.27.0",
-=======
-    "@backstage/cli": "^0.26.4",
     "@types/compression": "^1.7.5",
->>>>>>> 15fac421
     "@types/supertest": "^2.0.8",
     "msw": "^1.0.0",
     "supertest": "^6.1.3"
