--- conflicted
+++ resolved
@@ -194,10 +194,22 @@
   };
 };
 
-<<<<<<< HEAD
+export type FetchResponse<T, K> = Omit<Response, 'json'> & {
+  status: K;
+  json: () => Promise<T>;
+};
+
+export type GetArgoApplicationResp =
+  | FetchResponse<{ message: string; error: string; code: number }, 401 | 404>
+  | FetchResponse<ArgoApplication, 200>;
+
 export type ArgoProject = {
   metadata: Metadata;
   spec: ArgoProjectSpec;
+};
+
+export type ArgoApplication = {
+  metadata: Metadata;
 };
 
 export type Destination = {
@@ -217,32 +229,15 @@
 
 export type Metadata = {
   name: string;
-  resourceVersion: string | undefined;
+  namespace?: string;
+  uid?: string;
+  creationTimestamp?: string;
+  deletionTimestamp?: string;
+  deletionGracePeriodSeconds?: number;
+  resourceVersion?: string;
 };
 
 export type ResourceItem = {
   group: string;
   kind: string;
-};
-=======
-// There are more attributes, just not documented.
-export type ArgoApplication = {
-  metadata: {
-    name: string;
-    namespace: string;
-    uid: string;
-    creationTimestamp: string;
-    deletionTimestamp?: string;
-    deletionGracePeriodSeconds?: number;
-  };
-};
-
-export type FetchResponse<T, K> = Omit<Response, 'json'> & {
-  status: K;
-  json: () => Promise<T>;
-};
-
-export type GetArgoApplicationResp =
-  | FetchResponse<{ message: string; error: string; code: number }, 401 | 404>
-  | FetchResponse<ArgoApplication, 200>;
->>>>>>> 0e058e89
+};