--- conflicted
+++ resolved
@@ -1191,7 +1191,111 @@
     });
   });
 
-<<<<<<< HEAD
+  describe('getApplicationData', () => {
+    it('returns argo application data by calling argo api', async () => {
+      fetchMock.mockResponseOnce(
+        JSON.stringify({
+          metadata: { name: 'application' },
+        }),
+      );
+
+      const resp = await argoService.getArgoApplicationInfo({
+        argoApplicationName: 'application',
+        argoInstanceName: 'argoInstance1',
+      });
+
+      expect(resp).toEqual(
+        expect.objectContaining({ metadata: { name: 'application' } }),
+      );
+      expect(fetchMock).toBeCalledTimes(1);
+      expect(fetchMock).toBeCalledWith(
+        'https://argoInstance1.com/api/v1/applications/application',
+        expect.objectContaining({ headers: { Authorization: 'Bearer token' } }),
+      );
+    });
+
+    it('fails to find argo application data because application is not found', async () => {
+      fetchMock.mockResponseOnce(
+        JSON.stringify({
+          error: 'application not found',
+          message: 'application not found',
+        }),
+        { status: 404 },
+      );
+
+      const resp = await argoService.getArgoApplicationInfo({
+        argoApplicationName: 'application',
+        argoInstanceName: 'argoInstance1',
+      });
+
+      expect(resp).toEqual(
+        expect.objectContaining({
+          error: 'application not found',
+          message: 'application not found',
+          statusCode: 404,
+        }),
+      );
+    });
+
+    it('fails because argo cluster is not found', async () => {
+      await expect(
+        argoService.getArgoApplicationInfo({
+          argoApplicationName: 'application',
+          argoInstanceName: 'cluster',
+        }),
+      ).rejects.toThrow(/does not have argo information/i);
+    });
+
+    it('fails because credentials are incorrect', async () => {
+      const mockGetArgoToken = jest
+        .spyOn(ArgoService.prototype, 'getArgoToken')
+        .mockRejectedValueOnce('Unauthorized');
+
+      await expect(
+        argoServiceForNoToken.getArgoApplicationInfo({
+          argoApplicationName: 'application',
+          argoInstanceName: 'argoInstance1',
+        }),
+      ).rejects.toEqual('Unauthorized');
+
+      expect(mockGetArgoToken).toBeCalledTimes(1);
+    });
+
+    it('fails because unauthorized to get application information', async () => {
+      fetchMock.mockResponseOnce(
+        JSON.stringify({
+          error: 'Unauthorized',
+          message: 'Unauthorized',
+        }),
+        { status: 401 },
+      );
+
+      const resp = await argoService.getArgoApplicationInfo({
+        argoApplicationName: 'application',
+        argoInstanceName: 'argoInstance1',
+      });
+
+      expect(resp).toEqual(
+        expect.objectContaining({
+          error: 'Unauthorized',
+          message: 'Unauthorized',
+          statusCode: 401,
+        }),
+      );
+    });
+
+    it('fails to get argo application information for other reasons', async () => {
+      fetchMock.mockResponseOnce('', { status: 500 });
+
+      await expect(
+        argoService.getArgoApplicationInfo({
+          argoApplicationName: 'application',
+          argoInstanceName: 'argoInstance1',
+        }),
+      ).rejects.toThrow(/invalid json/i);
+    });
+  });
+
   describe('resource black and white lists', () => {
     beforeEach(() => {
       fetchMock.mockResponseOnce(JSON.stringify({}));
@@ -1355,110 +1459,5 @@
         'namespaceResourceBlacklist',
       );
     });
-=======
-  describe('getApplicationData', () => {
-    it('returns argo application data by calling argo api', async () => {
-      fetchMock.mockResponseOnce(
-        JSON.stringify({
-          metadata: { name: 'application' },
-        }),
-      );
-
-      const resp = await argoService.getArgoApplicationInfo({
-        argoApplicationName: 'application',
-        argoInstanceName: 'argoInstance1',
-      });
-
-      expect(resp).toEqual(
-        expect.objectContaining({ metadata: { name: 'application' } }),
-      );
-      expect(fetchMock).toBeCalledTimes(1);
-      expect(fetchMock).toBeCalledWith(
-        'https://argoInstance1.com/api/v1/applications/application',
-        expect.objectContaining({ headers: { Authorization: 'Bearer token' } }),
-      );
-    });
-
-    it('fails to find argo application data because application is not found', async () => {
-      fetchMock.mockResponseOnce(
-        JSON.stringify({
-          error: 'application not found',
-          message: 'application not found',
-        }),
-        { status: 404 },
-      );
-
-      const resp = await argoService.getArgoApplicationInfo({
-        argoApplicationName: 'application',
-        argoInstanceName: 'argoInstance1',
-      });
-
-      expect(resp).toEqual(
-        expect.objectContaining({
-          error: 'application not found',
-          message: 'application not found',
-          statusCode: 404,
-        }),
-      );
-    });
-
-    it('fails because argo cluster is not found', async () => {
-      await expect(
-        argoService.getArgoApplicationInfo({
-          argoApplicationName: 'application',
-          argoInstanceName: 'cluster',
-        }),
-      ).rejects.toThrow(/does not have argo information/i);
-    });
-
-    it('fails because credentials are incorrect', async () => {
-      const mockGetArgoToken = jest
-        .spyOn(ArgoService.prototype, 'getArgoToken')
-        .mockRejectedValueOnce('Unauthorized');
-
-      await expect(
-        argoServiceForNoToken.getArgoApplicationInfo({
-          argoApplicationName: 'application',
-          argoInstanceName: 'argoInstance1',
-        }),
-      ).rejects.toEqual('Unauthorized');
-
-      expect(mockGetArgoToken).toBeCalledTimes(1);
-    });
-
-    it('fails because unauthorized to get application information', async () => {
-      fetchMock.mockResponseOnce(
-        JSON.stringify({
-          error: 'Unauthorized',
-          message: 'Unauthorized',
-        }),
-        { status: 401 },
-      );
-
-      const resp = await argoService.getArgoApplicationInfo({
-        argoApplicationName: 'application',
-        argoInstanceName: 'argoInstance1',
-      });
-
-      expect(resp).toEqual(
-        expect.objectContaining({
-          error: 'Unauthorized',
-          message: 'Unauthorized',
-          statusCode: 401,
-        }),
-      );
-    });
-
-    it('fails to get argo application information for other reasons', async () => {
-      fetchMock.mockResponseOnce('', { status: 500 });
-
-      await expect(
-        argoService.getArgoApplicationInfo({
-          argoApplicationName: 'application',
-          argoInstanceName: 'argoInstance1',
-        }),
-      ).rejects.toThrow(/invalid json/i);
-    });
->>>>>>> 0e058e89
   });
 });