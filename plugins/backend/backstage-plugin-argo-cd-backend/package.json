{
  "name": "@roadiehq/backstage-plugin-argo-cd-backend",
  "version": "1.1.1",
  "main": "src/index.ts",
  "types": "src/index.ts",
  "license": "Apache-2.0",
  "publishConfig": {
    "access": "public",
    "main": "dist/index.cjs.js",
    "types": "dist/index.d.ts"
  },
  "repository": {
    "type": "git",
    "url": "github:RoadieHQ/roadie-backstage-plugins",
    "directory": "plugins/backend/backstage-plugin-argo-cd-backend"
  },
  "scripts": {
    "start": "backstage-cli backend:dev",
    "build": "backstage-cli backend:build",
    "lint": "backstage-cli lint",
    "test": "backstage-cli test",
    "prepack": "backstage-cli prepack",
    "postpack": "backstage-cli postpack",
    "clean": "backstage-cli clean"
  },
  "dependencies": {
<<<<<<< HEAD
    "@backstage/backend-common": "^0.10.0",
=======
    "@backstage/backend-common": "^0.10.1",
>>>>>>> 5e17eacc
    "@backstage/catalog-client": "^0.5.0",
    "@backstage/config": "^0.1.8",
    "@types/express": "^4.17.6",
    "axios": "^0.21.1",
    "express": "^4.17.1",
    "express-promise-router": "^4.1.0",
    "winston": "^3.2.1",
    "yn": "^4.0.0"
  },
  "devDependencies": {
    "@backstage/cli": "^0.10.0",
    "@types/supertest": "^2.0.8",
    "supertest": "^4.0.2",
    "ts-jest": "^26.1.0"
  },
  "files": [
    "dist",
    "config.d.ts"
  ],
  "configSchema": "config.d.ts"
}<|MERGE_RESOLUTION|>--- conflicted
+++ resolved
@@ -24,11 +24,7 @@
     "clean": "backstage-cli clean"
   },
   "dependencies": {
-<<<<<<< HEAD
-    "@backstage/backend-common": "^0.10.0",
-=======
     "@backstage/backend-common": "^0.10.1",
->>>>>>> 5e17eacc
     "@backstage/catalog-client": "^0.5.0",
     "@backstage/config": "^0.1.8",
     "@types/express": "^4.17.6",
