--- conflicted
+++ resolved
@@ -33,13 +33,8 @@
   "dependencies": {
     "@backstage/backend-common": "^0.21.7",
     "@backstage/config": "^1.2.0",
-<<<<<<< HEAD
     "@langchain/core": "^0.2.18",
-    "@roadiehq/rag-ai-node": "^0.1.2",
-=======
-    "@langchain/core": "^0.1.1",
     "@roadiehq/rag-ai-node": "^0.1.3",
->>>>>>> d9b7bd1a
     "knex": "^3.0.0",
     "winston": "^3.2.1"
   },
